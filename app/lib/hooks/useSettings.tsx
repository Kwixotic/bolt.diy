import { useStore } from '@nanostores/react';
import {
  isDebugMode,
  isEventLogsEnabled,
  isLocalModelsEnabled,
  LOCAL_PROVIDERS,
  promptStore,
  providersStore,
  latestBranchStore,
} from '~/lib/stores/settings';
import { useCallback, useEffect, useState } from 'react';
import Cookies from 'js-cookie';
import type { IProviderSetting, ProviderInfo } from '~/types/model';
import { logStore } from '~/lib/stores/logs'; // assuming logStore is imported from this location
import commit from '~/commit.json';

interface CommitData {
  commit: string;
  version?: string;
}

const commitJson: CommitData = commit;

export function useSettings() {
  const providers = useStore(providersStore);
  const debug = useStore(isDebugMode);
  const eventLogs = useStore(isEventLogsEnabled);
  const promptId = useStore(promptStore);
  const isLocalModel = useStore(isLocalModelsEnabled);
<<<<<<< HEAD
  const isLatestBranch = useStore(latestBranchStore);
=======
  const latestBranch = useStore(latestBranchStore);
>>>>>>> 25538144
  const [activeProviders, setActiveProviders] = useState<ProviderInfo[]>([]);

  // Function to check if we're on stable version
  const checkIsStableVersion = async () => {
    try {
      const stableResponse = await fetch(
<<<<<<< HEAD
        'https://raw.githubusercontent.com/stackblitz-labs/bolt.diy/stable/app/commit.json',
=======
        `https://raw.githubusercontent.com/stackblitz-labs/bolt.diy/refs/tags/v${commitJson.version}/app/commit.json`,
>>>>>>> 25538144
      );

      if (!stableResponse.ok) {
        console.warn('Failed to fetch stable commit info');
        return false;
      }

      const stableData = (await stableResponse.json()) as CommitData;

      return commit.commit === stableData.commit;
    } catch (error) {
      console.warn('Error checking stable version:', error);
      return false;
    }
  };

  // reading values from cookies on mount
  useEffect(() => {
    const savedProviders = Cookies.get('providers');

    if (savedProviders) {
      try {
        const parsedProviders: Record<string, IProviderSetting> = JSON.parse(savedProviders);
        Object.keys(parsedProviders).forEach((provider) => {
          const currentProvider = providers[provider];
          providersStore.setKey(provider, {
            ...currentProvider,
            settings: {
              ...parsedProviders[provider],
              enabled: parsedProviders[provider].enabled ?? true,
            },
          });
        });
      } catch (error) {
        console.error('Failed to parse providers from cookies:', error);
      }
    }

    // load debug mode from cookies
    const savedDebugMode = Cookies.get('isDebugEnabled');

    if (savedDebugMode) {
      isDebugMode.set(savedDebugMode === 'true');
    }

    // load event logs from cookies
    const savedEventLogs = Cookies.get('isEventLogsEnabled');

    if (savedEventLogs) {
      isEventLogsEnabled.set(savedEventLogs === 'true');
    }

    // load local models from cookies
    const savedLocalModels = Cookies.get('isLocalModelsEnabled');

    if (savedLocalModels) {
      isLocalModelsEnabled.set(savedLocalModels === 'true');
    }

    const promptId = Cookies.get('promptId');

    if (promptId) {
      promptStore.set(promptId);
    }

    // load latest branch setting from cookies or determine based on version
<<<<<<< HEAD
    const savedLatestBranch = Cookies.get('isLatestBranch');

    if (savedLatestBranch === undefined) {
=======
    const savedLatestBranch = Cookies.get('latestBranch');
    let checkCommit = Cookies.get('commitHash');

    if (checkCommit === undefined) {
      checkCommit = commit.commit;
    }
    if (savedLatestBranch === undefined || checkCommit !== commit.commit) {
>>>>>>> 25538144
      // If setting hasn't been set by user, check version
      checkIsStableVersion().then((isStable) => {
        const shouldUseLatest = !isStable;
        latestBranchStore.set(shouldUseLatest);
<<<<<<< HEAD
        Cookies.set('isLatestBranch', String(shouldUseLatest));
=======
        Cookies.set('latestBranch', String(shouldUseLatest));
        Cookies.set('commitHash', String(commit.commit));
>>>>>>> 25538144
      });
    } else {
      latestBranchStore.set(savedLatestBranch === 'true');
    }
  }, []);

  // writing values to cookies on change
  useEffect(() => {
    const providers = providersStore.get();
    const providerSetting: Record<string, IProviderSetting> = {};
    Object.keys(providers).forEach((provider) => {
      providerSetting[provider] = providers[provider].settings;
    });
    Cookies.set('providers', JSON.stringify(providerSetting));
  }, [providers]);

  useEffect(() => {
    let active = Object.entries(providers)
      .filter(([_key, provider]) => provider.settings.enabled)
      .map(([_k, p]) => p);

    if (!isLocalModel) {
      active = active.filter((p) => !LOCAL_PROVIDERS.includes(p.name));
    }

    setActiveProviders(active);
  }, [providers, isLocalModel]);

  // helper function to update settings
  const updateProviderSettings = useCallback(
    (provider: string, config: IProviderSetting) => {
      const settings = providers[provider].settings;
      providersStore.setKey(provider, { ...providers[provider], settings: { ...settings, ...config } });
    },
    [providers],
  );

  const enableDebugMode = useCallback((enabled: boolean) => {
    isDebugMode.set(enabled);
    logStore.logSystem(`Debug mode ${enabled ? 'enabled' : 'disabled'}`);
    Cookies.set('isDebugEnabled', String(enabled));
  }, []);

  const enableEventLogs = useCallback((enabled: boolean) => {
    isEventLogsEnabled.set(enabled);
    logStore.logSystem(`Event logs ${enabled ? 'enabled' : 'disabled'}`);
    Cookies.set('isEventLogsEnabled', String(enabled));
  }, []);

  const enableLocalModels = useCallback((enabled: boolean) => {
    isLocalModelsEnabled.set(enabled);
    logStore.logSystem(`Local models ${enabled ? 'enabled' : 'disabled'}`);
    Cookies.set('isLocalModelsEnabled', String(enabled));
  }, []);

  const setPromptId = useCallback((promptId: string) => {
    promptStore.set(promptId);
    Cookies.set('promptId', promptId);
  }, []);
  const enableLatestBranch = useCallback((enabled: boolean) => {
    latestBranchStore.set(enabled);
    logStore.logSystem(`Main branch updates ${enabled ? 'enabled' : 'disabled'}`);
<<<<<<< HEAD
    Cookies.set('isLatestBranch', String(enabled));
=======
    Cookies.set('latestBranch', String(enabled));
>>>>>>> 25538144
  }, []);

  return {
    providers,
    activeProviders,
    updateProviderSettings,
    debug,
    enableDebugMode,
    eventLogs,
    enableEventLogs,
    isLocalModel,
    enableLocalModels,
<<<<<<< HEAD
    promptId,
    setPromptId,
    isLatestBranch,
=======
    latestBranch,
>>>>>>> 25538144
    enableLatestBranch,
  };
}<|MERGE_RESOLUTION|>--- conflicted
+++ resolved
@@ -27,22 +27,14 @@
   const eventLogs = useStore(isEventLogsEnabled);
   const promptId = useStore(promptStore);
   const isLocalModel = useStore(isLocalModelsEnabled);
-<<<<<<< HEAD
   const isLatestBranch = useStore(latestBranchStore);
-=======
-  const latestBranch = useStore(latestBranchStore);
->>>>>>> 25538144
   const [activeProviders, setActiveProviders] = useState<ProviderInfo[]>([]);
 
   // Function to check if we're on stable version
   const checkIsStableVersion = async () => {
     try {
       const stableResponse = await fetch(
-<<<<<<< HEAD
-        'https://raw.githubusercontent.com/stackblitz-labs/bolt.diy/stable/app/commit.json',
-=======
         `https://raw.githubusercontent.com/stackblitz-labs/bolt.diy/refs/tags/v${commitJson.version}/app/commit.json`,
->>>>>>> 25538144
       );
 
       if (!stableResponse.ok) {
@@ -109,29 +101,20 @@
     }
 
     // load latest branch setting from cookies or determine based on version
-<<<<<<< HEAD
     const savedLatestBranch = Cookies.get('isLatestBranch');
-
-    if (savedLatestBranch === undefined) {
-=======
-    const savedLatestBranch = Cookies.get('latestBranch');
     let checkCommit = Cookies.get('commitHash');
 
     if (checkCommit === undefined) {
       checkCommit = commit.commit;
     }
+
     if (savedLatestBranch === undefined || checkCommit !== commit.commit) {
->>>>>>> 25538144
       // If setting hasn't been set by user, check version
       checkIsStableVersion().then((isStable) => {
         const shouldUseLatest = !isStable;
         latestBranchStore.set(shouldUseLatest);
-<<<<<<< HEAD
         Cookies.set('isLatestBranch', String(shouldUseLatest));
-=======
-        Cookies.set('latestBranch', String(shouldUseLatest));
         Cookies.set('commitHash', String(commit.commit));
->>>>>>> 25538144
       });
     } else {
       latestBranchStore.set(savedLatestBranch === 'true');
@@ -194,11 +177,7 @@
   const enableLatestBranch = useCallback((enabled: boolean) => {
     latestBranchStore.set(enabled);
     logStore.logSystem(`Main branch updates ${enabled ? 'enabled' : 'disabled'}`);
-<<<<<<< HEAD
     Cookies.set('isLatestBranch', String(enabled));
-=======
-    Cookies.set('latestBranch', String(enabled));
->>>>>>> 25538144
   }, []);
 
   return {
@@ -211,13 +190,9 @@
     enableEventLogs,
     isLocalModel,
     enableLocalModels,
-<<<<<<< HEAD
     promptId,
     setPromptId,
     isLatestBranch,
-=======
-    latestBranch,
->>>>>>> 25538144
     enableLatestBranch,
   };
 }